import * as React from 'react';
import { ExclamationCircleIcon } from '@patternfly/react-icons';
import { Icon, Split, SplitItem } from '@patternfly/react-core';
import { SupportedArea, useIsAreaAvailable } from '~/concepts/areas';
import { useAppContext } from '~/app/AppContext';
import { useUser } from '~/redux/selectors';

type NavDataCommon = {
  id: string;
};

export type NavDataHref = NavDataCommon & {
  label: React.ReactNode;
  href: string;
};

export type NavDataGroup = NavDataCommon & {
  group: {
    id: string;
    title: string;
  };
  children: NavDataHref[];
};

export type NavDataItem = NavDataHref | NavDataGroup;

export const isNavDataHref = (navData: NavDataItem): navData is NavDataHref =>
  !!(navData as NavDataHref)?.href;
export const isNavDataGroup = (navData: NavDataItem): navData is NavDataGroup =>
  !!(navData as NavDataGroup)?.children;

<<<<<<< HEAD
const getSettingsNav = (
  isAdmin: boolean,
  dashboardConfig: DashboardConfig,
): NavDataGroup | null => {
  if (!isAdmin) {
    return null;
  }

  const settingsNavs: NavDataHref[] = [];
  if (featureFlagEnabled(dashboardConfig.spec.dashboardConfig.disableBYONImageStream)) {
    settingsNavs.push({
      id: 'settings-notebook-images',
      label: 'Notebook image settings',
      href: '/notebookImages',
    });
  }

  if (featureFlagEnabled(dashboardConfig.spec.dashboardConfig.disableClusterManager)) {
    settingsNavs.push({
      id: 'settings-cluster-settings',
      label: 'Cluster settings',
      href: '/clusterSettings',
    });
  }

  if (featureFlagEnabled(dashboardConfig.spec.dashboardConfig.disableAcceleratorProfiles)) {
    settingsNavs.push({
      id: 'accelerator-profile',
      label: 'Accelerator profiles',
      href: '/acceleratorProfiles',
    });
  }

  if (
    featureFlagEnabled(dashboardConfig.spec.dashboardConfig.disableCustomServingRuntimes) &&
    featureFlagEnabled(dashboardConfig.spec.dashboardConfig.disableModelServing)
  ) {
    settingsNavs.push({
      id: 'settings-custom-serving-runtimes',
      label: 'Serving runtimes',
      href: '/servingRuntimes',
    });
  }

  if (featureFlagEnabled(dashboardConfig.spec.dashboardConfig.disableUserManagement)) {
    settingsNavs.push({
      id: 'settings-group-settings',
      label: 'User management',
      href: '/groupSettings',
    });
  }

  if (settingsNavs.length === 0) {
    return null;
  }

  return {
    id: 'settings',
    group: { id: 'settings', title: 'Settings' },
    children: settingsNavs,
  };
};

export const getNavBarData = (
  isAdmin: boolean,
  dashboardConfig: DashboardConfig,
): NavDataItem[] => {
  const navItems: NavDataItem[] = [];
=======
const useAreaCheck = <T,>(area: SupportedArea, success: T[]): T[] =>
  useIsAreaAvailable(area).status ? success : [];
>>>>>>> 69b1c16a

const useApplicationsNav = (): NavDataItem[] => [
  {
    id: 'applications',
    group: { id: 'apps', title: 'Applications' },
    children: [
      { id: 'apps-installed', label: 'Enabled', href: '/' },
      { id: 'apps-explore', label: 'Explore', href: '/explore' },
    ],
  },
];

const useDSProjectsNav = (): NavDataItem[] =>
  useAreaCheck(SupportedArea.DS_PROJECTS_VIEW, [
    { id: 'dsg', label: 'Data Science Projects', href: '/projects' },
  ]);

const useDSPipelinesNav = (): NavDataItem[] => {
  const { dashboardConfig } = useAppContext();
  const isAvailable = useIsAreaAvailable(SupportedArea.DS_PIPELINES).status;

  if (!isAvailable) {
    return [];
  }

  const operatorAvailable =
    dashboardConfig.status.dependencyOperators.redhatOpenshiftPipelines.available;

  if (operatorAvailable) {
    return [
      {
        id: 'pipelines',
        group: { id: 'pipelines', title: 'Data Science Pipelines' },
        children: [
          { id: 'global-pipelines', label: 'Pipelines', href: '/pipelines' },
          { id: 'global-pipeline-runs', label: 'Runs', href: '/pipelineRuns' },
        ],
      },
    ];
  }

  return [
    {
      id: 'pipelines',
      label: (
        <Split hasGutter>
          <SplitItem>Data Science Pipelines</SplitItem>
          <SplitItem>
            <Icon status="danger" isInline>
              <ExclamationCircleIcon />
            </Icon>
          </SplitItem>
        </Split>
      ),
      href: `/dependency-missing/pipelines`,
    },
  ];
};

const useModelServingNav = (): NavDataItem[] =>
  useAreaCheck(SupportedArea.MODEL_SERVING, [
    { id: 'modelServing', label: 'Model Serving', href: '/modelServing' },
  ]);

const useResourcesNav = (): NavDataHref[] => [
  { id: 'resources', label: 'Resources', href: '/resources' },
];

const useCustomNotebooksNav = (): NavDataHref[] =>
  useAreaCheck<NavDataHref>(SupportedArea.BYON, [
    {
      id: 'settings-notebook-images',
      label: 'Notebook image settings',
      href: '/notebookImages',
    },
  ]);

const useClusterSettingsNav = (): NavDataHref[] =>
  useAreaCheck<NavDataHref>(SupportedArea.CLUSTER_SETTINGS, [
    {
      id: 'settings-cluster-settings',
      label: 'Cluster settings',
      href: '/clusterSettings',
    },
  ]);

const useCustomRuntimesNav = (): NavDataHref[] =>
  useAreaCheck<NavDataHref>(SupportedArea.CUSTOM_RUNTIMES, [
    {
      id: 'settings-custom-serving-runtimes',
      label: 'Serving runtimes',
      href: '/servingRuntimes',
    },
  ]);

const useUserManagementNav = (): NavDataHref[] =>
  useAreaCheck<NavDataHref>(SupportedArea.USER_MANAGEMENT, [
    {
      id: 'settings-group-settings',
      label: 'User management',
      href: '/groupSettings',
    },
  ]);

const useSettingsNav = (): NavDataGroup[] => {
  const settingsNavs: NavDataHref[] = [
    ...useCustomNotebooksNav(),
    ...useClusterSettingsNav(),
    ...useCustomRuntimesNav(),
    ...useUserManagementNav(),
  ];

  const { isAdmin } = useUser();
  if (!isAdmin || settingsNavs.length === 0) {
    return [];
  }

  return [
    {
      id: 'settings',
      group: { id: 'settings', title: 'Settings' },
      children: settingsNavs,
    },
  ];
};

export const useBuildNavData = (): NavDataItem[] => [
  ...useApplicationsNav(),
  ...useDSProjectsNav(),
  ...useDSPipelinesNav(),
  ...useModelServingNav(),
  ...useResourcesNav(),
  ...useSettingsNav(),
];<|MERGE_RESOLUTION|>--- conflicted
+++ resolved
@@ -29,79 +29,8 @@
 export const isNavDataGroup = (navData: NavDataItem): navData is NavDataGroup =>
   !!(navData as NavDataGroup)?.children;
 
-<<<<<<< HEAD
-const getSettingsNav = (
-  isAdmin: boolean,
-  dashboardConfig: DashboardConfig,
-): NavDataGroup | null => {
-  if (!isAdmin) {
-    return null;
-  }
-
-  const settingsNavs: NavDataHref[] = [];
-  if (featureFlagEnabled(dashboardConfig.spec.dashboardConfig.disableBYONImageStream)) {
-    settingsNavs.push({
-      id: 'settings-notebook-images',
-      label: 'Notebook image settings',
-      href: '/notebookImages',
-    });
-  }
-
-  if (featureFlagEnabled(dashboardConfig.spec.dashboardConfig.disableClusterManager)) {
-    settingsNavs.push({
-      id: 'settings-cluster-settings',
-      label: 'Cluster settings',
-      href: '/clusterSettings',
-    });
-  }
-
-  if (featureFlagEnabled(dashboardConfig.spec.dashboardConfig.disableAcceleratorProfiles)) {
-    settingsNavs.push({
-      id: 'accelerator-profile',
-      label: 'Accelerator profiles',
-      href: '/acceleratorProfiles',
-    });
-  }
-
-  if (
-    featureFlagEnabled(dashboardConfig.spec.dashboardConfig.disableCustomServingRuntimes) &&
-    featureFlagEnabled(dashboardConfig.spec.dashboardConfig.disableModelServing)
-  ) {
-    settingsNavs.push({
-      id: 'settings-custom-serving-runtimes',
-      label: 'Serving runtimes',
-      href: '/servingRuntimes',
-    });
-  }
-
-  if (featureFlagEnabled(dashboardConfig.spec.dashboardConfig.disableUserManagement)) {
-    settingsNavs.push({
-      id: 'settings-group-settings',
-      label: 'User management',
-      href: '/groupSettings',
-    });
-  }
-
-  if (settingsNavs.length === 0) {
-    return null;
-  }
-
-  return {
-    id: 'settings',
-    group: { id: 'settings', title: 'Settings' },
-    children: settingsNavs,
-  };
-};
-
-export const getNavBarData = (
-  isAdmin: boolean,
-  dashboardConfig: DashboardConfig,
-): NavDataItem[] => {
-  const navItems: NavDataItem[] = [];
-=======
 const useAreaCheck = <T,>(area: SupportedArea, success: T[]): T[] =>
   useIsAreaAvailable(area).status ? success : [];
->>>>>>> 69b1c16a
 
 const useApplicationsNav = (): NavDataItem[] => [
   {
@@ -206,10 +135,20 @@
     },
   ]);
 
+const useAcceleratorProfilesNav = (): NavDataHref[] =>
+  useAreaCheck<NavDataHref>(SupportedArea.ACCELERATOR_PROFILES, [
+    {
+      id: 'settings-accelerator-profiles',
+      label: 'Accelerator profiles',
+      href: '/acceleratorProfiles',
+    },
+  ]);
+
 const useSettingsNav = (): NavDataGroup[] => {
   const settingsNavs: NavDataHref[] = [
     ...useCustomNotebooksNav(),
     ...useClusterSettingsNav(),
+    ...useAcceleratorProfilesNav(),
     ...useCustomRuntimesNav(),
     ...useUserManagementNav(),
   ];

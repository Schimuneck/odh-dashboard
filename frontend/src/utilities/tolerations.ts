--- conflicted
+++ resolved
@@ -1,18 +1,7 @@
 import { Patch } from '@openshift/dynamic-plugin-sdk-utils';
 import _ from 'lodash';
-<<<<<<< HEAD
-import {
-  DashboardConfig,
-  PodToleration,
-  TolerationEffect,
-  TolerationOperator,
-  TolerationSettings,
-} from '~/types';
-import { NotebookKind } from '~/k8sTypes';
-=======
-import { PodToleration, TolerationSettings } from '~/types';
+import { PodToleration, TolerationEffect, TolerationOperator, TolerationSettings } from '~/types';
 import { DashboardConfigKind, NotebookKind } from '~/k8sTypes';
->>>>>>> 69b1c16a
 import { AcceleratorState } from './useAcceleratorState';
 
 export type TolerationChanges = {

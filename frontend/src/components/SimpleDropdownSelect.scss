--- conflicted
+++ resolved
@@ -1,7 +1,4 @@
 .full-width {
-<<<<<<< HEAD
-  width: 100%;
-=======
 	width: 100%;
 }
 
@@ -9,5 +6,4 @@
 .truncate-no-min-width {
 	--pf-c-truncate--MinWidth: 0;
 	--pf-c-truncate__start--MinWidth: 0;
->>>>>>> 80dde8a5
 }
--- conflicted
+++ resolved
@@ -15,15 +15,8 @@
   refreshRate = 0,
 ): FetchState<PipelineListPaged<PipelineVersionKFv2>> => {
   const { api } = usePipelinesAPI();
-<<<<<<< HEAD
-  const [{ items: pipelines }] = usePipelines();
-  const pipelineIds = useDeepCompareMemoize(
-    pipelines?.map((pipeline) => pipeline.pipeline_id) || [],
-  );
-=======
   const [{ items: pipelines }, pipelinesLoaded] = usePipelines();
-  const pipelineIds = useDeepCompareMemoize(pipelines.map((pipeline) => pipeline.id));
->>>>>>> 2be692fb
+  const pipelineIds = useDeepCompareMemoize(pipelines.map((pipeline) => pipeline.pipeline_id));
 
   return usePipelineQuery<PipelineVersionKFv2>(
     React.useCallback(
@@ -41,11 +34,7 @@
           (acc: { total_size: number; items: PipelineVersionKFv2[] }, result) => {
             // eslint-disable-next-line camelcase
             acc.total_size += result.total_size || 0;
-<<<<<<< HEAD
-            acc.items = acc.items?.concat(result?.pipeline_versions || []);
-=======
-            acc.items = acc.items.concat(result.versions || []);
->>>>>>> 2be692fb
+            acc.items = acc.items.concat(result.pipeline_versions || []);
 
             return acc;
           },

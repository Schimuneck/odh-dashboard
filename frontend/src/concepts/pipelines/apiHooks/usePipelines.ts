--- conflicted
+++ resolved
@@ -1,19 +1,14 @@
 import * as React from 'react';
-<<<<<<< HEAD
-=======
 import { usePipelinesAPI } from '~/concepts/pipelines/context';
-import useFetchState, { FetchState, FetchStateCallbackPromise } from '~/utilities/useFetchState';
->>>>>>> 3c5442e1
+import { FetchState } from '~/utilities/useFetchState';
 import { PipelineKF } from '~/concepts/pipelines/kfTypes';
-import { usePipelinesAPI } from '~/concepts/pipelines/context';
 import usePipelineQuery from '~/concepts/pipelines/apiHooks/usePipelineQuery';
-import { PipelineOptions } from '~/concepts/pipelines/types';
+import { PipelineListPaged, PipelineOptions } from '~/concepts/pipelines/types';
 
-<<<<<<< HEAD
-const usePipelines = (options?: PipelineOptions, refreshRate?: number) => {
-=======
-const usePipelines = (limit?: number): FetchState<PipelineKF[]> => {
->>>>>>> 3c5442e1
+const usePipelines = (
+  options?: PipelineOptions,
+  refreshRate?: number,
+): FetchState<PipelineListPaged<PipelineKF>> => {
   const { api } = usePipelinesAPI();
   return usePipelineQuery<PipelineKF>(
     React.useCallback(

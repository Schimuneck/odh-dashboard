--- conflicted
+++ resolved
@@ -28,11 +28,7 @@
   <Stack hasGutter>
     {details.map((detail) => (
       <StackItem key={detail.key}>
-<<<<<<< HEAD
-        <Flex flexWrap={{ default: 'wrap' }} data-testid={'detail-item-' + detail.key}>
-=======
         <Flex flexWrap={{ default: 'wrap' }} data-testid={`detail-item-${detail.key}`}>
->>>>>>> e4e70d8e
           <FlexItem style={{ width: flexKey ? undefined : 150 }}>
             <b>{detail.key}</b>
           </FlexItem>

import * as React from 'react';
import { useLocation } from 'react-router-dom';
import { TableVariant } from '@patternfly/react-table';
import { TableBase, getTableColumnSort } from '~/components/table';
import {
  PipelineCoreResourceKF,
  PipelineRunKF,
  PipelineVersionKF,
} from '~/concepts/pipelines/kfTypes';
import { pipelineRunColumns } from '~/concepts/pipelines/content/tables/columns';
import PipelineRunTableRow from '~/concepts/pipelines/content/tables/pipelineRun/PipelineRunTableRow';
<<<<<<< HEAD
import { useCheckboxTable } from '~/components/table';
import EmptyTableView from '~/concepts/pipelines/content/tables/EmptyTableView';
=======
import DashboardEmptyTableView from '~/concepts/dashboard/DashboardEmptyTableView';
import { Table, useCheckboxTable } from '~/components/table';
import usePipelineRunFilter from '~/concepts/pipelines/content/tables/pipelineRun/usePipelineRunFilter';
>>>>>>> 301bd138
import PipelineRunTableToolbar from '~/concepts/pipelines/content/tables/pipelineRun/PipelineRunTableToolbar';
import DeletePipelineRunsModal from '~/concepts/pipelines/content/DeletePipelineRunsModal';
import { usePipelinesAPI } from '~/concepts/pipelines/context';
import { PipelineType } from '~/concepts/pipelines/content/tables/utils';
import { PipelinesFilter } from '~/concepts/pipelines/types';
import usePipelineFilter, {
  FilterOptions,
} from '~/concepts/pipelines/content/tables/usePipelineFilter';

type PipelineRunTableProps = {
  runs: PipelineRunKF[];
  loading?: boolean;
  totalSize: number;
  page: number;
  pageSize: number;
  setPage: (page: number) => void;
  setPageSize: (pageSize: number) => void;
  sortField?: string;
  sortDirection?: 'asc' | 'desc';
  setSortField: (field: string) => void;
  setSortDirection: (dir: 'asc' | 'desc') => void;
  setFilter: (filter?: PipelinesFilter) => void;
};

const PipelineRunTable: React.FC<PipelineRunTableProps> = ({
  runs,
  loading,
  totalSize,
  page,
  pageSize,
  setPage,
  setPageSize,
  setFilter,
  ...tableProps
}) => {
  const { state } = useLocation();
  const { refreshAllAPI, getJobInformation } = usePipelinesAPI();
  const filterToolbarProps = usePipelineFilter(setFilter);
  const lastLocationPipelineVersion: PipelineVersionKF = state?.lastVersion;
  const {
    selections,
    tableProps: checkboxTableProps,
    toggleSelection,
    isSelected,
  } = useCheckboxTable(runs.map(({ id }) => id));
  const [deleteResources, setDeleteResources] = React.useState<PipelineCoreResourceKF[]>([]);

  // Update filter on initial render with the last location-stored pipeline version.
  React.useEffect(() => {
    if (lastLocationPipelineVersion) {
      filterToolbarProps.onFilterUpdate(FilterOptions.PIPELINE_VERSION, {
        label: lastLocationPipelineVersion.name,
        value: lastLocationPipelineVersion.id,
      });
    }

    return () => {
      // Reset the location-stored pipeline version to avoid re-creating
      // a filter that might otherwise have been removed/changed by the user.
      window.history.replaceState({ ...state, lastVersion: undefined }, '');
    };
    // eslint-disable-next-line react-hooks/exhaustive-deps
  }, []);

  return (
    <>
      <TableBase
        {...checkboxTableProps}
        loading={loading}
        page={page}
        perPage={pageSize}
        onSetPage={(_, newPage) => {
          if (newPage < page || !loading) {
            setPage(newPage);
          }
        }}
        onPerPageSelect={(_, newSize) => setPageSize(newSize)}
        itemCount={totalSize}
        data={runs}
        columns={pipelineRunColumns}
<<<<<<< HEAD
        enablePagination="compact"
        emptyTableView={<EmptyTableView onClearFilters={filterToolbarProps.onClearFilters} />}
=======
        enablePagination
        emptyTableView={<DashboardEmptyTableView onClearFilters={toolbarProps.onClearFilters} />}
>>>>>>> 301bd138
        toolbarContent={
          <PipelineRunTableToolbar
            {...filterToolbarProps}
            deleteAllEnabled={selections.length > 0}
            onDeleteAll={() =>
              setDeleteResources(
                selections
                  .map<PipelineCoreResourceKF | undefined>((selection) =>
                    runs.find(({ id }) => id === selection),
                  )
                  .filter((v): v is PipelineCoreResourceKF => !!v),
              )
            }
          />
        }
        rowRenderer={(run) => (
          <PipelineRunTableRow
            key={run.id}
            isChecked={isSelected(run.id)}
            onToggleCheck={() => toggleSelection(run.id)}
            onDelete={() => setDeleteResources([run])}
            run={run}
            getJobInformation={getJobInformation}
          />
        )}
        variant={TableVariant.compact}
        getColumnSort={getTableColumnSort({ columns: pipelineRunColumns, ...tableProps })}
        data-testid="pipeline-run-table"
      />
      <DeletePipelineRunsModal
        toDeleteResources={deleteResources}
        type={PipelineType.TRIGGERED_RUN}
        onClose={(deleted) => {
          if (deleted) {
            refreshAllAPI();
          }
          setDeleteResources([]);
        }}
      />
    </>
  );
};

export default PipelineRunTable;<|MERGE_RESOLUTION|>--- conflicted
+++ resolved
@@ -9,14 +9,8 @@
 } from '~/concepts/pipelines/kfTypes';
 import { pipelineRunColumns } from '~/concepts/pipelines/content/tables/columns';
 import PipelineRunTableRow from '~/concepts/pipelines/content/tables/pipelineRun/PipelineRunTableRow';
-<<<<<<< HEAD
 import { useCheckboxTable } from '~/components/table';
-import EmptyTableView from '~/concepts/pipelines/content/tables/EmptyTableView';
-=======
 import DashboardEmptyTableView from '~/concepts/dashboard/DashboardEmptyTableView';
-import { Table, useCheckboxTable } from '~/components/table';
-import usePipelineRunFilter from '~/concepts/pipelines/content/tables/pipelineRun/usePipelineRunFilter';
->>>>>>> 301bd138
 import PipelineRunTableToolbar from '~/concepts/pipelines/content/tables/pipelineRun/PipelineRunTableToolbar';
 import DeletePipelineRunsModal from '~/concepts/pipelines/content/DeletePipelineRunsModal';
 import { usePipelinesAPI } from '~/concepts/pipelines/context';
@@ -55,7 +49,7 @@
   const { state } = useLocation();
   const { refreshAllAPI, getJobInformation } = usePipelinesAPI();
   const filterToolbarProps = usePipelineFilter(setFilter);
-  const lastLocationPipelineVersion: PipelineVersionKF = state?.lastVersion;
+  const lastLocationPipelineVersion: PipelineVersionKF | undefined = state?.lastVersion;
   const {
     selections,
     tableProps: checkboxTableProps,
@@ -97,13 +91,10 @@
         itemCount={totalSize}
         data={runs}
         columns={pipelineRunColumns}
-<<<<<<< HEAD
         enablePagination="compact"
-        emptyTableView={<EmptyTableView onClearFilters={filterToolbarProps.onClearFilters} />}
-=======
-        enablePagination
-        emptyTableView={<DashboardEmptyTableView onClearFilters={toolbarProps.onClearFilters} />}
->>>>>>> 301bd138
+        emptyTableView={
+          <DashboardEmptyTableView onClearFilters={filterToolbarProps.onClearFilters} />
+        }
         toolbarContent={
           <PipelineRunTableToolbar
             {...filterToolbarProps}

import * as React from 'react';
import { Button, TextInput, ToolbarItem } from '@patternfly/react-core';
import { useNavigate } from 'react-router-dom';
import PipelineFilterBar from '~/concepts/pipelines/content/tables/PipelineFilterBar';
import SimpleDropdownSelect from '~/components/SimpleDropdownSelect';
import RunTableToolbarActions from '~/concepts/pipelines/content/tables/RunTableToolbarActions';
import { usePipelinesAPI } from '~/concepts/pipelines/context';
import { FilterOptions } from '~/concepts/pipelines/content/tables/usePipelineFilter';
import ExperimentSearchInput from '~/concepts/pipelines/content/tables/ExperimentSearchInput';
import { PipelineRunStatusesKF } from '~/concepts/pipelines/kfTypes';
import DashboardDatePicker from '~/components/DashboardDatePicker';

const options = {
  [FilterOptions.NAME]: 'Name',
  [FilterOptions.EXPERIMENT]: 'Experiment',
  [FilterOptions.CREATED_AT]: 'Started',
  [FilterOptions.STATUS]: 'Status',
};

export type FilterProps = Pick<
  React.ComponentProps<typeof PipelineFilterBar>,
  'filterData' | 'onFilterUpdate' | 'onClearFilters'
>;

type PipelineRunJobTableToolbarProps = React.ComponentProps<typeof RunTableToolbarActions> &
  FilterProps;

const PipelineRunTableToolbar: React.FC<PipelineRunJobTableToolbarProps> = ({
  deleteAllEnabled,
  onDeleteAll,
  ...toolbarProps
}) => {
  const navigate = useNavigate();
  const { namespace } = usePipelinesAPI();

  return (
    <PipelineFilterBar<keyof typeof options>
      {...toolbarProps}
      filterOptions={options}
      filterOptionRenders={{
        [FilterOptions.NAME]: ({ onChange, ...props }) => (
          <TextInput
            {...props}
            onChange={(value) => onChange(value)}
            aria-label="Search for a triggered run name"
            placeholder="Triggered run name"
            onChange={(event, value) => onChange(value)}
          />
        ),
<<<<<<< HEAD
        [FilterOptions.EXPERIMENT]: ({ onChange, value, label }) => (
          <ExperimentSearchInput
            onChange={(data) => onChange(data?.value, data?.label)}
            selected={value && label ? { value, label } : undefined}
=======
        [FilterOptions.EXPERIMENT]: ({ onChange, ...props }) => (
          <TextInput
            {...props}
            aria-label="Search for a experiment name"
            placeholder="Experiment name"
            onChange={(event, value) => onChange(value)}
          />
        ),
        [FilterOptions.PIPELINE]: ({ onChange, ...props }) => (
          <TextInput
            {...props}
            aria-label="Search for a pipeline name"
            placeholder="Pipeline name"
            onChange={(event, value) => onChange(value)}
>>>>>>> be66031f
          />
        ),
        [FilterOptions.CREATED_AT]: ({ onChange, ...props }) => (
          <DashboardDatePicker
            {...props}
            hideError
            aria-label="Select a start date"
            onChange={(_, value, date) => {
              if (date || !value) {
                onChange(value);
              }
            }}
          />
        ),
        [FilterOptions.STATUS]: ({ value, ...props }) => (
          <SimpleDropdownSelect
            {...props}
            value={value ?? ''}
            aria-label="Select a status"
            options={Object.values(PipelineRunStatusesKF).map((value) => ({
              key: value,
              label: value,
            }))}
          />
        ),
      }}
    >
      <ToolbarItem>
        <Button
          variant="secondary"
          onClick={() => navigate(`/pipelineRuns/${namespace}/pipelineRun/create`)}
        >
          Create run
        </Button>
      </ToolbarItem>
      <ToolbarItem>
        <RunTableToolbarActions deleteAllEnabled={deleteAllEnabled} onDeleteAll={onDeleteAll} />
      </ToolbarItem>
    </PipelineFilterBar>
  );
};

export default PipelineRunTableToolbar;<|MERGE_RESOLUTION|>--- conflicted
+++ resolved
@@ -41,33 +41,15 @@
         [FilterOptions.NAME]: ({ onChange, ...props }) => (
           <TextInput
             {...props}
-            onChange={(value) => onChange(value)}
             aria-label="Search for a triggered run name"
             placeholder="Triggered run name"
             onChange={(event, value) => onChange(value)}
           />
         ),
-<<<<<<< HEAD
         [FilterOptions.EXPERIMENT]: ({ onChange, value, label }) => (
           <ExperimentSearchInput
             onChange={(data) => onChange(data?.value, data?.label)}
             selected={value && label ? { value, label } : undefined}
-=======
-        [FilterOptions.EXPERIMENT]: ({ onChange, ...props }) => (
-          <TextInput
-            {...props}
-            aria-label="Search for a experiment name"
-            placeholder="Experiment name"
-            onChange={(event, value) => onChange(value)}
-          />
-        ),
-        [FilterOptions.PIPELINE]: ({ onChange, ...props }) => (
-          <TextInput
-            {...props}
-            aria-label="Search for a pipeline name"
-            placeholder="Pipeline name"
-            onChange={(event, value) => onChange(value)}
->>>>>>> be66031f
           />
         ),
         [FilterOptions.CREATED_AT]: ({ onChange, ...props }) => (

--- conflicted
+++ resolved
@@ -6,16 +6,8 @@
 import { ELYRA_SECRET_NAME } from '~/concepts/pipelines/elyra/const';
 import { allSettledPromises } from '~/utilities/allSettledPromises';
 
-<<<<<<< HEAD
-export const deleteServer = (namespace: string, crName: string): Promise<void> =>
-  Promise.allSettled([
-    deleteSecret(namespace, ExternalDatabaseSecret.NAME),
-    deleteSecret(namespace, ELYRA_SECRET_NAME),
-    deletePipelineCR(namespace, crName),
-  ]).then(() => undefined);
-=======
-export const deleteServer = async (namespace: string): Promise<void> => {
-  const dspa = await getPipelinesCR(namespace);
+export const deleteServer = async (namespace: string, crName: string): Promise<void> => {
+  const dspa = await getPipelinesCR(namespace, crName);
   const dspaSecretName =
     dspa.spec.objectStorage.externalStorage?.s3CredentialsSecret.secretName ?? '';
   return allSettledPromises([
@@ -25,7 +17,7 @@
     ...(isGeneratedDSPAExternalStorageSecret(dspaSecretName)
       ? [deleteSecret(namespace, dspaSecretName)]
       : []),
-    deletePipelineCR(namespace),
+    deletePipelineCR(namespace, crName),
   ]).then(() => undefined);
 };
 
@@ -35,5 +27,4 @@
  * Use this test to avoid deleting the user-created secret for the pipeline server
  */
 export const isGeneratedDSPAExternalStorageSecret = (name: string): boolean =>
-  /^secret-[a-z0-9]{6}$/.test(name);
->>>>>>> 2be692fb
+  /^secret-[a-z0-9]{6}$/.test(name);
import React from 'react';
import {
  EmptyState,
  EmptyStateVariant,
  EmptyStateIcon,
  EmptyStateBody,
  PageSection,
<<<<<<< HEAD
  PageSectionVariants,
=======
  EmptyStateHeader,
>>>>>>> b1bcc05f
} from '@patternfly/react-core';
import { LockIcon } from '@patternfly/react-icons';
import { ODH_PRODUCT_NAME } from '~/utilities/const';

<<<<<<< HEAD
type UnauthorizedErrorProps = {
  variant?: PageSectionVariants;
  accessDomain?: React.ReactNode;
};
const UnauthorizedError: React.FC<UnauthorizedErrorProps> = ({
  variant = PageSectionVariants.default,
  accessDomain = ODH_PRODUCT_NAME,
}) => (
  <PageSection isFilled variant={variant}>
    <EmptyState variant={EmptyStateVariant.large}>
      <EmptyStateIcon icon={LockIcon} />

      <Title headingLevel="h5" size="lg">
        Access permissions needed
      </Title>
=======
const UnauthorizedError: React.FC = () => (
  <PageSection isFilled>
    <EmptyState variant={EmptyStateVariant.lg}>
      <EmptyStateHeader
        titleText="Access permissions needed"
        icon={<EmptyStateIcon icon={LockIcon} />}
        headingLevel="h5"
      />
>>>>>>> b1bcc05f
      <EmptyStateBody>
        To access {accessDomain}, ask your administrator to adjust your permissions.
      </EmptyStateBody>
    </EmptyState>
  </PageSection>
);

export default UnauthorizedError;<|MERGE_RESOLUTION|>--- conflicted
+++ resolved
@@ -5,16 +5,12 @@
   EmptyStateIcon,
   EmptyStateBody,
   PageSection,
-<<<<<<< HEAD
   PageSectionVariants,
-=======
   EmptyStateHeader,
->>>>>>> b1bcc05f
 } from '@patternfly/react-core';
 import { LockIcon } from '@patternfly/react-icons';
 import { ODH_PRODUCT_NAME } from '~/utilities/const';
 
-<<<<<<< HEAD
 type UnauthorizedErrorProps = {
   variant?: PageSectionVariants;
   accessDomain?: React.ReactNode;
@@ -24,22 +20,13 @@
   accessDomain = ODH_PRODUCT_NAME,
 }) => (
   <PageSection isFilled variant={variant}>
-    <EmptyState variant={EmptyStateVariant.large}>
+    <EmptyState variant={EmptyStateVariant.lg}>
       <EmptyStateIcon icon={LockIcon} />
-
-      <Title headingLevel="h5" size="lg">
-        Access permissions needed
-      </Title>
-=======
-const UnauthorizedError: React.FC = () => (
-  <PageSection isFilled>
-    <EmptyState variant={EmptyStateVariant.lg}>
       <EmptyStateHeader
         titleText="Access permissions needed"
         icon={<EmptyStateIcon icon={LockIcon} />}
         headingLevel="h5"
       />
->>>>>>> b1bcc05f
       <EmptyStateBody>
         To access {accessDomain}, ask your administrator to adjust your permissions.
       </EmptyStateBody>

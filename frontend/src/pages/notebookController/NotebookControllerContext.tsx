--- conflicted
+++ resolved
@@ -29,25 +29,15 @@
 export const NotebookControllerContextProvider: React.FC<
   NotebookControllerContextProviderProps
 > = ({ children }) => {
-<<<<<<< HEAD
-  const [notebookState, setNotebookState] = React.useState<NotebookContextStorage>({
-    current: undefined,
-    currentIsRunning: false,
-    currentPodUID: '',
-    currentLink: '',
-    former: null,
-    requestRefresh: () => undefined,
-  });
-=======
-  const [{ current, currentIsRunning, currentPodUID, requestRefresh }, setNotebookState] =
+  const [{ current, currentIsRunning, currentPodUID, requestRefresh, currentLink }, setNotebookState] =
     React.useState<NotebookContextStorage>({
       current: undefined,
       currentIsRunning: false,
       currentPodUID: '',
+      currentLink: '',
       former: null,
       requestRefresh: () => undefined,
     });
->>>>>>> fc39405c
   const [impersonatedUsername, setImpersonating] = useImpersonationForContext(setNotebookState);
   const [currentTab, setCurrentAdminTab] = useAdminTabState();
 
@@ -62,6 +52,7 @@
       currentUserNotebook: current ?? null,
       currentUserNotebookIsRunning: currentIsRunning,
       currentUserNotebookPodUID: currentPodUID,
+      currentUserNotebookLink: currentLink,
     }),
     [
       impersonatedUsername,
@@ -75,29 +66,8 @@
     ],
   );
   return (
-<<<<<<< HEAD
-    <NotebookControllerContext.Provider
-      value={{
-        impersonatedUsername,
-        setImpersonating,
-        currentTab,
-        setCurrentAdminTab,
-        requestNotebookRefresh: notebookState.requestRefresh,
-        // Don't return undefined -- that's for the loading
-        currentUserNotebook: notebookState.current ?? null,
-        currentUserNotebookIsRunning: notebookState.currentIsRunning,
-        currentUserNotebookPodUID: notebookState.currentPodUID,
-        currentUserNotebookLink: notebookState.currentLink,
-      }}
-    >
-      <SetupCurrentNotebook
-        currentNotebook={notebookState.current}
-        setNotebookState={setNotebookState}
-      >
-=======
     <NotebookControllerContext.Provider value={contextValue}>
       <SetupCurrentNotebook currentNotebook={current} setNotebookState={setNotebookState}>
->>>>>>> fc39405c
         {children}
       </SetupCurrentNotebook>
     </NotebookControllerContext.Provider>

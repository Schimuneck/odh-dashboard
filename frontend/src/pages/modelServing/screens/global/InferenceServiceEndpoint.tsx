--- conflicted
+++ resolved
@@ -61,13 +61,8 @@
   }
 
   return (
-<<<<<<< HEAD
     <ClipboardCopy hoverTip="Copy" clickTip="Copied" isReadOnly>
-      {`${routeLink}/infer`}
-=======
-    <ClipboardCopy removeFindDomNode hoverTip="Copy" clickTip="Copied" isReadOnly>
       {isKserve ? routeLink : `${routeLink}/infer`}
->>>>>>> 34c5a091
     </ClipboardCopy>
   );
 };

import * as React from 'react';
import {
  Bullseye,
  Button,
  EmptyState,
  EmptyStateBody,
  EmptyStateIcon,
<<<<<<< HEAD
  Spinner,
  EmptyStateHeader,
  EmptyStateFooter,
=======
  Title,
>>>>>>> e8b1c060
} from '@patternfly/react-core';
import { useNavigate } from 'react-router-dom';
import { ExclamationCircleIcon } from '@patternfly/react-icons';
import { ServingRuntimeKind, InferenceServiceKind, TemplateKind, ProjectKind } from '~/k8sTypes';
import { DEFAULT_CONTEXT_DATA } from '~/utilities/const';
import { ContextResourceData } from '~/types';
import { useContextResourceData } from '~/utilities/useContextResourceData';
import { useDashboardNamespace } from '~/redux/selectors';
import { DataConnection } from '~/pages/projects/types';
import useDataConnections from '~/pages/projects/screens/detail/data-connections/useDataConnections';
import useSyncPreferredProject from '~/concepts/projects/useSyncPreferredProject';
import { ProjectsContext, byName } from '~/concepts/projects/ProjectsContext';
import { SupportedArea, conditionalArea } from '~/concepts/areas';
import useServingPlatformStatuses from '~/pages/modelServing/useServingPlatformStatuses';
import useInferenceServices from './useInferenceServices';
import useServingRuntimes from './useServingRuntimes';
import useTemplates from './customServingRuntimes/useTemplates';
import useTemplateOrder from './customServingRuntimes/useTemplateOrder';
import useTemplateDisablement from './customServingRuntimes/useTemplateDisablement';

type ModelServingContextType = {
  refreshAllData: () => void;
  dataConnections: ContextResourceData<DataConnection>;
  servingRuntimeTemplates: ContextResourceData<TemplateKind>;
  servingRuntimeTemplateOrder: ContextResourceData<string>;
  servingRuntimeTemplateDisablement: ContextResourceData<string>;
  servingRuntimes: ContextResourceData<ServingRuntimeKind>;
  inferenceServices: ContextResourceData<InferenceServiceKind>;
  project: ProjectKind | null;
};

type ModelServingContextProviderProps = {
  children: React.ReactNode;
  namespace?: string;
};

export const ModelServingContext = React.createContext<ModelServingContextType>({
  refreshAllData: () => undefined,
  dataConnections: DEFAULT_CONTEXT_DATA,
  servingRuntimeTemplates: DEFAULT_CONTEXT_DATA,
  servingRuntimeTemplateOrder: DEFAULT_CONTEXT_DATA,
  servingRuntimeTemplateDisablement: DEFAULT_CONTEXT_DATA,
  servingRuntimes: DEFAULT_CONTEXT_DATA,
  inferenceServices: DEFAULT_CONTEXT_DATA,
  project: null,
});

const ModelServingContextProvider = conditionalArea<ModelServingContextProviderProps>(
  SupportedArea.MODEL_SERVING,
  true,
)(({ children, namespace }) => {
  const { dashboardNamespace } = useDashboardNamespace();
  const navigate = useNavigate();
  const { projects } = React.useContext(ProjectsContext);
  const project = projects.find(byName(namespace)) ?? null;
  useSyncPreferredProject(project);
  const servingRuntimeTemplates = useContextResourceData<TemplateKind>(
    useTemplates(dashboardNamespace),
  );
  const servingRuntimeTemplateOrder = useContextResourceData<string>(
    useTemplateOrder(dashboardNamespace),
  );
  const servingRuntimeTemplateDisablement = useContextResourceData<string>(
    useTemplateDisablement(dashboardNamespace),
  );
  const servingRuntimes = useContextResourceData<ServingRuntimeKind>(useServingRuntimes(namespace));
  const inferenceServices = useContextResourceData<InferenceServiceKind>(
    useInferenceServices(namespace),
  );
  const dataConnections = useContextResourceData<DataConnection>(useDataConnections(namespace));

  const servingRuntimeRefresh = servingRuntimes.refresh;
  const inferenceServiceRefresh = inferenceServices.refresh;
  const dataConnectionRefresh = dataConnections.refresh;
  const refreshAllData = React.useCallback(() => {
    servingRuntimeRefresh();
    inferenceServiceRefresh();
    dataConnectionRefresh();
  }, [servingRuntimeRefresh, inferenceServiceRefresh, dataConnectionRefresh]);

  const {
    kServe: { installed: kServeInstalled },
    modelMesh: { installed: modelMeshInstalled },
  } = useServingPlatformStatuses();

  const notInstalledError =
    !kServeInstalled && !modelMeshInstalled
      ? new Error('No model serving platform installed')
      : undefined;

  if (
    notInstalledError ||
    servingRuntimes.error ||
    inferenceServices.error ||
    servingRuntimeTemplates.error ||
    servingRuntimeTemplateOrder.error ||
    servingRuntimeTemplateDisablement.error ||
    dataConnections.error
  ) {
    return (
      <Bullseye>
        <EmptyState>
          <EmptyStateHeader
            titleText="Problem loading model serving page"
            icon={<EmptyStateIcon icon={ExclamationCircleIcon} />}
            headingLevel="h2"
          />
          <EmptyStateBody>
            {notInstalledError?.message ||
              servingRuntimes.error?.message ||
              inferenceServices.error?.message ||
              servingRuntimeTemplates.error?.message ||
              servingRuntimeTemplateOrder.error?.message ||
              servingRuntimeTemplateDisablement.error?.message ||
              dataConnections.error?.message}
          </EmptyStateBody>
          <EmptyStateFooter>
            <Button variant="primary" onClick={() => navigate('/projects')}>
              View my projects
            </Button>
          </EmptyStateFooter>
        </EmptyState>
      </Bullseye>
    );
  }

  return (
    <ModelServingContext.Provider
      value={{
        servingRuntimes,
        inferenceServices,
        servingRuntimeTemplates,
        servingRuntimeTemplateOrder,
        servingRuntimeTemplateDisablement,
        dataConnections,
        refreshAllData,
        project,
      }}
    >
      {children}
    </ModelServingContext.Provider>
  );
});

export default ModelServingContextProvider;<|MERGE_RESOLUTION|>--- conflicted
+++ resolved
@@ -5,13 +5,7 @@
   EmptyState,
   EmptyStateBody,
   EmptyStateIcon,
-<<<<<<< HEAD
-  Spinner,
-  EmptyStateHeader,
-  EmptyStateFooter,
-=======
   Title,
->>>>>>> e8b1c060
 } from '@patternfly/react-core';
 import { useNavigate } from 'react-router-dom';
 import { ExclamationCircleIcon } from '@patternfly/react-icons';
@@ -114,11 +108,10 @@
     return (
       <Bullseye>
         <EmptyState>
-          <EmptyStateHeader
-            titleText="Problem loading model serving page"
-            icon={<EmptyStateIcon icon={ExclamationCircleIcon} />}
-            headingLevel="h2"
-          />
+          <EmptyStateIcon icon={ExclamationCircleIcon} />
+          <Title headingLevel="h2" size="lg">
+            Problem loading model serving page
+          </Title>
           <EmptyStateBody>
             {notInstalledError?.message ||
               servingRuntimes.error?.message ||
@@ -128,11 +121,9 @@
               servingRuntimeTemplateDisablement.error?.message ||
               dataConnections.error?.message}
           </EmptyStateBody>
-          <EmptyStateFooter>
-            <Button variant="primary" onClick={() => navigate('/projects')}>
-              View my projects
-            </Button>
-          </EmptyStateFooter>
+          <Button variant="primary" onClick={() => navigate('/projects')}>
+            View my projects
+          </Button>
         </EmptyState>
       </Bullseye>
     );

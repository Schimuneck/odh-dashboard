import * as React from 'react';
import { InputGroup, SearchInput, InputGroupItem } from '@patternfly/react-core';
import { Select, SelectOption } from '@patternfly/react-core/deprecated';

export enum SearchType {
  NAME = 'Name',
  USER = 'User',
}

type SearchFieldProps = {
  types: SearchType[];
  searchType: SearchType;
  onSearchTypeChange: (searchType: SearchType) => void;
  searchValue: string;
  onSearchValueChange: (searchValue: string) => void;
};

const SearchField: React.FC<SearchFieldProps> = ({
  types,
  searchValue,
  searchType,
  onSearchValueChange,
  onSearchTypeChange,
}) => {
  const [typeOpen, setTypeOpen] = React.useState(false);

  return (
    <InputGroup>
<<<<<<< HEAD
      <InputGroupItem>
        <Select
          isOpen={typeOpen}
          onToggle={() => setTypeOpen(!typeOpen)}
          selections={searchType}
          onSelect={(e, key) => {
            if (typeof key === 'string') {
              onSearchTypeChange(key as SearchType);
              setTypeOpen(false);
            }
          }}
        >
          {types.map((key) => (
            <SelectOption key={key} value={key}>
              {key}
            </SelectOption>
          ))}
        </Select>
      </InputGroupItem>
      <InputGroupItem>
        <SearchInput
          placeholder={`Find by ${searchType.toLowerCase()}`}
          value={searchValue}
          onChange={(_, newSearch) => {
            onSearchValueChange(newSearch);
          }}
          onClear={() => onSearchValueChange('')}
          style={{ minWidth: '200px' }}
        />
      </InputGroupItem>
=======
      <Select
        toggleId="search-field-toggle"
        removeFindDomNode
        isOpen={typeOpen}
        onToggle={() => setTypeOpen(!typeOpen)}
        selections={searchType}
        onSelect={(e, key) => {
          if (typeof key === 'string') {
            onSearchTypeChange(key as SearchType);
            setTypeOpen(false);
          }
        }}
      >
        {types.map((key) => (
          <SelectOption key={key} value={key}>
            {key}
          </SelectOption>
        ))}
      </Select>
      <SearchInput
        placeholder={`Find by ${searchType.toLowerCase()}`}
        value={searchValue}
        onChange={(_, newSearch) => {
          onSearchValueChange(newSearch);
        }}
        onClear={() => onSearchValueChange('')}
        style={{ minWidth: '200px' }}
      />
>>>>>>> e8b1c060
    </InputGroup>
  );
};

export default SearchField;<|MERGE_RESOLUTION|>--- conflicted
+++ resolved
@@ -1,5 +1,5 @@
 import * as React from 'react';
-import { InputGroup, SearchInput, InputGroupItem } from '@patternfly/react-core';
+import { InputGroup, SearchInput } from '@patternfly/react-core';
 import { Select, SelectOption } from '@patternfly/react-core/deprecated';
 
 export enum SearchType {
@@ -26,38 +26,6 @@
 
   return (
     <InputGroup>
-<<<<<<< HEAD
-      <InputGroupItem>
-        <Select
-          isOpen={typeOpen}
-          onToggle={() => setTypeOpen(!typeOpen)}
-          selections={searchType}
-          onSelect={(e, key) => {
-            if (typeof key === 'string') {
-              onSearchTypeChange(key as SearchType);
-              setTypeOpen(false);
-            }
-          }}
-        >
-          {types.map((key) => (
-            <SelectOption key={key} value={key}>
-              {key}
-            </SelectOption>
-          ))}
-        </Select>
-      </InputGroupItem>
-      <InputGroupItem>
-        <SearchInput
-          placeholder={`Find by ${searchType.toLowerCase()}`}
-          value={searchValue}
-          onChange={(_, newSearch) => {
-            onSearchValueChange(newSearch);
-          }}
-          onClear={() => onSearchValueChange('')}
-          style={{ minWidth: '200px' }}
-        />
-      </InputGroupItem>
-=======
       <Select
         toggleId="search-field-toggle"
         removeFindDomNode
@@ -86,7 +54,6 @@
         onClear={() => onSearchValueChange('')}
         style={{ minWidth: '200px' }}
       />
->>>>>>> e8b1c060
     </InputGroup>
   );
 };

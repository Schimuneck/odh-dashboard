import * as React from 'react';
import {
  ButtonVariant,
  EmptyState,
  EmptyStateBody,
  EmptyStateIcon,
  EmptyStateActions,
  EmptyStateHeader,
  EmptyStateFooter,
} from '@patternfly/react-core';
import { CubesIcon } from '@patternfly/react-icons';
import { useNavigate } from 'react-router-dom';
import { ODH_PRODUCT_NAME } from '~/utilities/const';
import LaunchJupyterButton from '~/pages/projects/screens/projects/LaunchJupyterButton';
import { useCheckJupyterEnabled } from '~/utilities/notebookControllerUtils';
import NewProjectButton from './NewProjectButton';

type EmptyProjectsProps = {
  allowCreate: boolean;
};

const EmptyProjects: React.FC<EmptyProjectsProps> = ({ allowCreate }) => {
  const navigate = useNavigate();
  const isJupyterEnabled = useCheckJupyterEnabled();
  return (
    <EmptyState>
      <EmptyStateHeader
        titleText="No data science projects yet."
        icon={<EmptyStateIcon icon={CubesIcon} />}
        headingLevel="h2"
      />
      <EmptyStateBody>
        {allowCreate
          ? `To get started, create a data science project${
              isJupyterEnabled ? ' or launch a notebook with Jupyter' : ''
            }.`
          : `To get started, ask your ${ODH_PRODUCT_NAME} admin for a data science project${
              isJupyterEnabled ? ' or launch a notebook with Jupyter' : ''
            }.`}
      </EmptyStateBody>
<<<<<<< HEAD
      {allowCreate ? (
        <>
          <NewProjectButton
            onProjectCreated={(projectName) => navigate(`/projects/${projectName}`)}
          />
          <EmptyStateSecondaryActions>
            <LaunchJupyterButton variant={ButtonVariant.link} />
          </EmptyStateSecondaryActions>
        </>
      ) : (
        <LaunchJupyterButton variant={ButtonVariant.primary} />
      )}
=======
      <EmptyStateFooter>
        {allowCreate ? (
          <>
            <NewProjectButton
              onProjectCreated={(projectName) => navigate(`/projects/${projectName}`)}
            />
            {dashboardConfig.spec.notebookController?.enabled && (
              <EmptyStateActions>
                <LaunchJupyterButton variant={ButtonVariant.link} />
              </EmptyStateActions>
            )}
          </>
        ) : (
          <LaunchJupyterButton variant={ButtonVariant.primary} />
        )}
      </EmptyStateFooter>
>>>>>>> 238c6003
    </EmptyState>
  );
};

export default EmptyProjects;<|MERGE_RESOLUTION|>--- conflicted
+++ resolved
@@ -38,37 +38,20 @@
               isJupyterEnabled ? ' or launch a notebook with Jupyter' : ''
             }.`}
       </EmptyStateBody>
-<<<<<<< HEAD
-      {allowCreate ? (
-        <>
-          <NewProjectButton
-            onProjectCreated={(projectName) => navigate(`/projects/${projectName}`)}
-          />
-          <EmptyStateSecondaryActions>
-            <LaunchJupyterButton variant={ButtonVariant.link} />
-          </EmptyStateSecondaryActions>
-        </>
-      ) : (
-        <LaunchJupyterButton variant={ButtonVariant.primary} />
-      )}
-=======
       <EmptyStateFooter>
         {allowCreate ? (
           <>
             <NewProjectButton
               onProjectCreated={(projectName) => navigate(`/projects/${projectName}`)}
             />
-            {dashboardConfig.spec.notebookController?.enabled && (
-              <EmptyStateActions>
-                <LaunchJupyterButton variant={ButtonVariant.link} />
-              </EmptyStateActions>
-            )}
+            <EmptyStateActions>
+              <LaunchJupyterButton variant={ButtonVariant.link} />
+            </EmptyStateActions>
           </>
         ) : (
           <LaunchJupyterButton variant={ButtonVariant.primary} />
         )}
       </EmptyStateFooter>
->>>>>>> 238c6003
     </EmptyState>
   );
 };

import React from 'react';
import '@patternfly/patternfly/patternfly.min.css';
import '@patternfly/patternfly/patternfly-addons.css';
import {
  Alert,
  Bullseye,
  Button,
  Page,
  PageSection,
  Spinner,
  Stack,
  StackItem,
} from '@patternfly/react-core';
import ErrorBoundary from '~/components/error/ErrorBoundary';
import ToastNotifications from '~/components/ToastNotifications';
import { useWatchBuildStatus } from '~/utilities/useWatchBuildStatus';
import { useUser } from '~/redux/selectors';
import { DASHBOARD_MAIN_CONTAINER_ID } from '~/utilities/const';
import useDetectUser from '~/utilities/useDetectUser';
import ProjectsContextProvider from '~/concepts/projects/ProjectsContext';
import useStorageClasses from '~/concepts/k8s/useStorageClasses';
import AreaContextProvider from '~/concepts/areas/AreaContext';
import Header from './Header';
import AppRoutes from './AppRoutes';
import NavSidebar from './NavSidebar';
import AppNotificationDrawer from './AppNotificationDrawer';
import { AppContext } from './AppContext';
import { useApplicationSettings } from './useApplicationSettings';
import TelemetrySetup from './TelemetrySetup';
import { logout } from './appUtils';
import QuickStarts from './QuickStarts';

import './App.scss';

const App: React.FC = () => {
  const [notificationsOpen, setNotificationsOpen] = React.useState(false);
  const { username, userError, isAllowed } = useUser();

  const buildStatuses = useWatchBuildStatus();
  const {
    dashboardConfig,
    loaded: configLoaded,
    loadError: fetchConfigError,
  } = useApplicationSettings();

  const [storageClasses] = useStorageClasses();

  useDetectUser();

<<<<<<< HEAD
  if (!username || !configLoaded || !dashboardConfig) {
    // We lack the critical data to startup the app
    if (userError || fetchConfigError) {
      // There was an error fetching critical data
      return (
        <Page>
          <PageSection>
            <Stack hasGutter>
              <StackItem>
                <Alert variant="danger" isInline title="General loading error">
                  <p>
                    {(userError ? userError.message : fetchConfigError?.message) ||
                      'Unknown error occurred during startup.'}
                  </p>
                  <p>Logging out and logging back in may solve the issue.</p>
                </Alert>
              </StackItem>
              <StackItem>
                <Button
                  variant="secondary"
                  onClick={() => logout().then(() => window.location.reload())}
                >
                  Logout
                </Button>
              </StackItem>
            </Stack>
          </PageSection>
        </Page>
      );
    }
    // Assume we are still waiting on the API to finish
=======
  // We lack the critical data to startup the app
  if (userError || fetchConfigError) {
    // There was an error fetching critical data
>>>>>>> b43d21ff
    return (
      <Page>
        <PageSection>
          <Stack hasGutter>
            <StackItem>
              <Alert variant="danger" isInline title="General loading error">
                <p>
                  {(userError ? userError.message : fetchConfigError?.message) ||
                    'Unknown error occurred during startup.'}
                </p>
                <p>Logging out and logging back in may solve the issue.</p>
              </Alert>
            </StackItem>
            <StackItem>
              <Button
                variant="secondary"
                onClick={() => logout().then(() => window.location.reload())}
              >
                Logout
              </Button>
            </StackItem>
          </Stack>
        </PageSection>
      </Page>
    );
  }

  // Waiting on the API to finish
  const loading = !username || !configLoaded || !dashboardConfig;

  return (
<<<<<<< HEAD
    <AppContext.Provider
      value={{
        buildStatuses,
        dashboardConfig,
        storageClasses,
      }}
    >
      <AreaContextProvider>
        <Page
          className="odh-dashboard"
          isManagedSidebar
          header={<Header onNotificationsClick={() => setNotificationsOpen(!notificationsOpen)} />}
          sidebar={isAllowed ? <NavSidebar /> : undefined}
          notificationDrawer={<AppNotificationDrawer onClose={() => setNotificationsOpen(false)} />}
          isNotificationDrawerExpanded={notificationsOpen}
          mainContainerId={DASHBOARD_MAIN_CONTAINER_ID}
=======
    <AreaContextProvider>
      {loading ? (
        <Bullseye>
          <Spinner />
        </Bullseye>
      ) : (
        <AppContext.Provider
          value={{
            buildStatuses,
            dashboardConfig,
          }}
>>>>>>> b43d21ff
        >
          <Page
            className="odh-dashboard"
            isManagedSidebar
            header={
              <Header onNotificationsClick={() => setNotificationsOpen(!notificationsOpen)} />
            }
            sidebar={isAllowed ? <NavSidebar /> : undefined}
            notificationDrawer={
              <AppNotificationDrawer onClose={() => setNotificationsOpen(false)} />
            }
            isNotificationDrawerExpanded={notificationsOpen}
            mainContainerId={DASHBOARD_MAIN_CONTAINER_ID}
          >
            <ErrorBoundary>
              <ProjectsContextProvider>
                <QuickStarts>
                  <AppRoutes />
                </QuickStarts>
              </ProjectsContextProvider>
              <ToastNotifications />
              <TelemetrySetup />
            </ErrorBoundary>
          </Page>
        </AppContext.Provider>
      )}
    </AreaContextProvider>
  );
};

export default App;<|MERGE_RESOLUTION|>--- conflicted
+++ resolved
@@ -47,7 +47,6 @@
 
   useDetectUser();
 
-<<<<<<< HEAD
   if (!username || !configLoaded || !dashboardConfig) {
     // We lack the critical data to startup the app
     if (userError || fetchConfigError) {
@@ -78,44 +77,16 @@
         </Page>
       );
     }
+
     // Assume we are still waiting on the API to finish
-=======
-  // We lack the critical data to startup the app
-  if (userError || fetchConfigError) {
-    // There was an error fetching critical data
->>>>>>> b43d21ff
     return (
-      <Page>
-        <PageSection>
-          <Stack hasGutter>
-            <StackItem>
-              <Alert variant="danger" isInline title="General loading error">
-                <p>
-                  {(userError ? userError.message : fetchConfigError?.message) ||
-                    'Unknown error occurred during startup.'}
-                </p>
-                <p>Logging out and logging back in may solve the issue.</p>
-              </Alert>
-            </StackItem>
-            <StackItem>
-              <Button
-                variant="secondary"
-                onClick={() => logout().then(() => window.location.reload())}
-              >
-                Logout
-              </Button>
-            </StackItem>
-          </Stack>
-        </PageSection>
-      </Page>
+      <Bullseye>
+        <Spinner />
+      </Bullseye>
     );
   }
 
-  // Waiting on the API to finish
-  const loading = !username || !configLoaded || !dashboardConfig;
-
   return (
-<<<<<<< HEAD
     <AppContext.Provider
       value={{
         buildStatuses,
@@ -132,46 +103,19 @@
           notificationDrawer={<AppNotificationDrawer onClose={() => setNotificationsOpen(false)} />}
           isNotificationDrawerExpanded={notificationsOpen}
           mainContainerId={DASHBOARD_MAIN_CONTAINER_ID}
-=======
-    <AreaContextProvider>
-      {loading ? (
-        <Bullseye>
-          <Spinner />
-        </Bullseye>
-      ) : (
-        <AppContext.Provider
-          value={{
-            buildStatuses,
-            dashboardConfig,
-          }}
->>>>>>> b43d21ff
         >
-          <Page
-            className="odh-dashboard"
-            isManagedSidebar
-            header={
-              <Header onNotificationsClick={() => setNotificationsOpen(!notificationsOpen)} />
-            }
-            sidebar={isAllowed ? <NavSidebar /> : undefined}
-            notificationDrawer={
-              <AppNotificationDrawer onClose={() => setNotificationsOpen(false)} />
-            }
-            isNotificationDrawerExpanded={notificationsOpen}
-            mainContainerId={DASHBOARD_MAIN_CONTAINER_ID}
-          >
-            <ErrorBoundary>
-              <ProjectsContextProvider>
-                <QuickStarts>
-                  <AppRoutes />
-                </QuickStarts>
-              </ProjectsContextProvider>
-              <ToastNotifications />
-              <TelemetrySetup />
-            </ErrorBoundary>
-          </Page>
-        </AppContext.Provider>
-      )}
-    </AreaContextProvider>
+          <ErrorBoundary>
+            <ProjectsContextProvider>
+              <QuickStarts>
+                <AppRoutes />
+              </QuickStarts>
+            </ProjectsContextProvider>
+            <ToastNotifications />
+            <TelemetrySetup />
+          </ErrorBoundary>
+        </Page>
+      </AreaContextProvider>
+    </AppContext.Provider>
   );
 };
 

--- conflicted
+++ resolved
@@ -199,11 +199,7 @@
     cy.findByTestId('persistent-storage-group')
       .findByPlaceholderText('Select a persistent storage')
       .click();
-<<<<<<< HEAD
     cy.findByTestId('persistent-storage-typeahead').contains(name).click();
-=======
-    cy.findByTestId('persistent-storage-group').contains('button.pf-v6-c-menu__item', name).click();
->>>>>>> 70e0d4e0
   }
 
   findStandardPathInput() {

/* eslint-disable camelcase */
import { PipelineKFv2, PipelineVersionKFv2 } from '~/concepts/pipelines/kfTypes';
import { buildMockPipelines } from '~/__mocks__/mockPipelinesProxy';
import { buildMockPipelineVersionsV2 } from '~/__mocks__/mockPipelineVersionsProxy';

class PipelinesTable {
  private testId = 'pipelines-table';

  find() {
    return cy.findByTestId(this.testId);
  }

  findRowByName(name: string) {
    return this.find().findAllByRole('heading', { name }).parents('tr');
  }

<<<<<<< HEAD
  mockGetPipelines(pipelines: PipelineKFv2[]) {
=======
  private shouldRowExist = (name: string) => this.find().get('tr').contains(name).should('exist');

  private shouldRowNotExist = (name: string) =>
    this.find().get('tr').contains(name).should('not.exist');

  checkRow() {
    return {
      shouldExist: (name: string) => this.shouldRowExist(name),
      shouldNotExist: (name: string) => this.shouldRowNotExist(name),
    };
  }

  mockGetPipelines(pipelines: PipelineKF[]) {
>>>>>>> ea16972d
    return cy.intercept(
      {
        pathname: '/api/proxy/apis/v2beta1/pipelines',
      },
      buildMockPipelines(pipelines),
    );
  }

  mockGetPipelineVersions(versions: PipelineVersionKFv2[], pipelineId: string) {
    return cy.intercept(
      {
        method: 'POST',
        pathname: `/api/proxy/apis/v2beta1/pipelines/${pipelineId}/versions`,
      },
      buildMockPipelineVersionsV2(versions),
    );
  }

  toggleExpandRowByName(name: string) {
    this.findRowByName(name).findByLabelText('Details').click();
  }

  toggleCheckboxByRowName(name: string) {
    this.findRowByName(name).findByRole('checkbox').click();
  }
}

export const pipelinesTable = new PipelinesTable();<|MERGE_RESOLUTION|>--- conflicted
+++ resolved
@@ -14,9 +14,6 @@
     return this.find().findAllByRole('heading', { name }).parents('tr');
   }
 
-<<<<<<< HEAD
-  mockGetPipelines(pipelines: PipelineKFv2[]) {
-=======
   private shouldRowExist = (name: string) => this.find().get('tr').contains(name).should('exist');
 
   private shouldRowNotExist = (name: string) =>
@@ -29,8 +26,7 @@
     };
   }
 
-  mockGetPipelines(pipelines: PipelineKF[]) {
->>>>>>> ea16972d
+  mockGetPipelines(pipelines: PipelineKFv2[]) {
     return cy.intercept(
       {
         pathname: '/api/proxy/apis/v2beta1/pipelines',
@@ -49,12 +45,8 @@
     );
   }
 
-  toggleExpandRowByName(name: string) {
-    this.findRowByName(name).findByLabelText('Details').click();
-  }
-
-  toggleCheckboxByRowName(name: string) {
-    this.findRowByName(name).findByRole('checkbox').click();
+  toggleExpandRowByIndex(index: number) {
+    cy.findByLabelText('Details').eq(index).click();
   }
 }
 

import { Contextual } from '~/__tests__/cypress/cypress/pages/components/Contextual';

class PipelinesTopology {
  visit(namespace: string, pipelineId: string) {
    cy.visitWithLogin(`/pipelines/${namespace}/pipeline/view/${pipelineId}`);
    this.wait();
  }

  protected wait() {
    cy.get('[data-test-id="topology"]');
    cy.testA11y();
  }

  findTaskNode(name: string) {
    return cy.get(`[data-id="${name}"][data-kind="node"][data-type="DEFAULT_TASK_NODE"]`);
  }

  findTaskDrawer() {
    return cy.findByTestId('task-drawer');
  }

  findCloseDrawerButton() {
    return this.findTaskDrawer().findByRole('button', { name: 'Close drawer panel' });
  }
}

<<<<<<< HEAD
class RunDetails extends PipelinesTopology {
=======
class PipelineRunBottomDrawer extends Contextual<HTMLDivElement> {
  findBottomDrawerDetailsTab() {
    return this.find().findByTestId('bottom-drawer-tab-details');
  }

  findBottomDrawerYamlTab() {
    return this.find().findByTestId('bottom-drawer-tab-run-output');
  }

  findBottomDrawerInputTab() {
    return this.find().findByTestId('bottom-drawer-tab-input-parameters');
  }

  findBottomDrawerDetailItem(key: string) {
    return new DetailsItem(() => this.find().findByTestId(`detail-item-${key}`).parent());
  }
}

class PipelineRunRightDrawer extends Contextual<HTMLDivElement> {
  findRightDrawerInputOutputTab() {
    return this.find().findByTestId('right-drawer-tab-inputoutput');
  }

  findRightDrawerDetailsTab() {
    return this.find().findByTestId('right-drawer-tab-details');
  }

  findRightDrawerVolumesTab() {
    return this.find().findByTestId('right-drawer-tab-volumes');
  }

  findRightDrawerLogsTab() {
    return this.find().findByTestId('right-drawer-tab-logs');
  }

  findRightDrawerDetailItem(key: string) {
    return new DetailsItem(() => this.find().findByTestId(`detail-item-${key}`).parent());
  }
}

class RunDetails extends Topology {
>>>>>>> ea16972d
  findBottomDrawer() {
    return new PipelineRunBottomDrawer(() =>
      cy.findByTestId('pipeline-run-drawer-bottom').parent(),
    );
  }

  findRightDrawer() {
    return new PipelineRunRightDrawer(() =>
      cy.findByTestId('pipeline-run-drawer-right-content').parent(),
    );
  }
}

class DetailsItem extends Contextual<HTMLDivElement> {
  findValue() {
    return this.find().findByTestId('detail-item-value');
  }
}

class PipelineDetails extends PipelinesTopology {
  visit(namespace: string, pipelineId: string) {
    cy.visitWithLogin(`/pipelines/${namespace}/pipeline/view/${pipelineId}`);
    this.wait();
  }
}

class PipelineRunJobDetails extends RunDetails {
  visit(namespace: string, pipelineId: string) {
    cy.visitWithLogin(`/pipelineRuns/${namespace}/pipelineRunJob/view/${pipelineId}`);
    this.wait();
  }
}

class PipelineRunDetails extends RunDetails {
  visit(namespace: string, pipelineId: string) {
    cy.visitWithLogin(`/pipelineRuns/${namespace}/pipelineRun/view/${pipelineId}`);
    this.wait();
  }
}

class PipelineRunBottomDrawer extends Contextual<HTMLDivElement> {
  findBottomDrawerDetailsTab() {
    return this.find().findByTestId('bottom-drawer-tab-Details');
  }
  findBottomDrawerYamlTab() {
    return this.find().findByTestId('bottom-drawer-tab-Run Output');
  }
  findBottomDrawerInputTab() {
    return this.find().findByTestId('bottom-drawer-tab-Input parameters');
  }

  findBottomDrawerDetailItem(key: string) {
    return new DetailsItem(() => this.find().findByTestId(`detail-item-${key}`).parent());
  }

  findRunTaskRightDrawer() {
    return cy.findByTestId('pipeline-run-drawer-right-content');
  }

  findLogsSuccessAlert() {
    return cy.findByTestId('logs-success-alert');
  }

  findLogs() {
    return cy.findByTestId('logs');
  }

  findDownloadStepsToggle() {
    return cy.findByTestId('download-steps-toggle');
  }

  findCurrentStepLogs() {
    return cy.findByTestId('download-current-step-logs');
  }

  findLogsKebabToggle() {
    return cy.findByTestId('logs-kebab-toggle');
  }

  findRawLogs() {
    return cy.findAllByTestId('raw-logs');
  }

  findStepSelect(): Cypress.Chainable<JQuery<HTMLElement>> {
    return cy.findByTestId('logs-step-select');
  }

  selectStepByName(name: string): void {
    this.findStepSelect().click().findByText(name).click();
  }
}

export const pipelineDetails = new PipelineDetails();
export const pipelineRunDetails = new PipelineRunDetails();
export const pipelineRunJobDetails = new PipelineRunJobDetails();
export const pipelinesTopology = new PipelinesTopology();<|MERGE_RESOLUTION|>--- conflicted
+++ resolved
@@ -24,27 +24,6 @@
   }
 }
 
-<<<<<<< HEAD
-class RunDetails extends PipelinesTopology {
-=======
-class PipelineRunBottomDrawer extends Contextual<HTMLDivElement> {
-  findBottomDrawerDetailsTab() {
-    return this.find().findByTestId('bottom-drawer-tab-details');
-  }
-
-  findBottomDrawerYamlTab() {
-    return this.find().findByTestId('bottom-drawer-tab-run-output');
-  }
-
-  findBottomDrawerInputTab() {
-    return this.find().findByTestId('bottom-drawer-tab-input-parameters');
-  }
-
-  findBottomDrawerDetailItem(key: string) {
-    return new DetailsItem(() => this.find().findByTestId(`detail-item-${key}`).parent());
-  }
-}
-
 class PipelineRunRightDrawer extends Contextual<HTMLDivElement> {
   findRightDrawerInputOutputTab() {
     return this.find().findByTestId('right-drawer-tab-inputoutput');
@@ -67,8 +46,7 @@
   }
 }
 
-class RunDetails extends Topology {
->>>>>>> ea16972d
+class RunDetails extends PipelinesTopology {
   findBottomDrawer() {
     return new PipelineRunBottomDrawer(() =>
       cy.findByTestId('pipeline-run-drawer-bottom').parent(),
@@ -92,36 +70,6 @@
   visit(namespace: string, pipelineId: string) {
     cy.visitWithLogin(`/pipelines/${namespace}/pipeline/view/${pipelineId}`);
     this.wait();
-  }
-}
-
-class PipelineRunJobDetails extends RunDetails {
-  visit(namespace: string, pipelineId: string) {
-    cy.visitWithLogin(`/pipelineRuns/${namespace}/pipelineRunJob/view/${pipelineId}`);
-    this.wait();
-  }
-}
-
-class PipelineRunDetails extends RunDetails {
-  visit(namespace: string, pipelineId: string) {
-    cy.visitWithLogin(`/pipelineRuns/${namespace}/pipelineRun/view/${pipelineId}`);
-    this.wait();
-  }
-}
-
-class PipelineRunBottomDrawer extends Contextual<HTMLDivElement> {
-  findBottomDrawerDetailsTab() {
-    return this.find().findByTestId('bottom-drawer-tab-Details');
-  }
-  findBottomDrawerYamlTab() {
-    return this.find().findByTestId('bottom-drawer-tab-Run Output');
-  }
-  findBottomDrawerInputTab() {
-    return this.find().findByTestId('bottom-drawer-tab-Input parameters');
-  }
-
-  findBottomDrawerDetailItem(key: string) {
-    return new DetailsItem(() => this.find().findByTestId(`detail-item-${key}`).parent());
   }
 
   findRunTaskRightDrawer() {
@@ -161,6 +109,74 @@
   }
 }
 
+class PipelineRunJobDetails extends RunDetails {
+  visit(namespace: string, pipelineId: string) {
+    cy.visitWithLogin(`/pipelineRuns/${namespace}/pipelineRunJob/view/${pipelineId}`);
+    this.wait();
+  }
+}
+
+class PipelineRunDetails extends RunDetails {
+  visit(namespace: string, pipelineId: string) {
+    cy.visitWithLogin(`/pipelineRuns/${namespace}/pipelineRun/view/${pipelineId}`);
+    this.wait();
+  }
+
+  findRunTaskRightDrawer() {
+    return cy.findByTestId('pipeline-run-drawer-right-content');
+  }
+
+  findLogsSuccessAlert() {
+    return cy.findByTestId('logs-success-alert');
+  }
+
+  findLogs() {
+    return cy.findByTestId('logs');
+  }
+
+  findDownloadStepsToggle() {
+    return cy.findByTestId('download-steps-toggle');
+  }
+
+  findCurrentStepLogs() {
+    return cy.findByTestId('download-current-step-logs');
+  }
+
+  findLogsKebabToggle() {
+    return cy.findByTestId('logs-kebab-toggle');
+  }
+
+  findRawLogs() {
+    return cy.findAllByTestId('raw-logs');
+  }
+
+  findStepSelect(): Cypress.Chainable<JQuery<HTMLElement>> {
+    return cy.findByTestId('logs-step-select');
+  }
+
+  selectStepByName(name: string): void {
+    this.findStepSelect().click().findByText(name).click();
+  }
+}
+
+class PipelineRunBottomDrawer extends Contextual<HTMLDivElement> {
+  findBottomDrawerDetailsTab() {
+    return this.find().findByTestId('bottom-drawer-tab-Details');
+  }
+
+  findBottomDrawerYamlTab() {
+    return this.find().findByTestId('bottom-drawer-tab-Run Output');
+  }
+
+  findBottomDrawerInputTab() {
+    return this.find().findByTestId('bottom-drawer-tab-Input parameters');
+  }
+
+  findBottomDrawerDetailItem(key: string) {
+    return new DetailsItem(() => this.find().findByTestId(`detail-item-${key}`).parent());
+  }
+}
+
 export const pipelineDetails = new PipelineDetails();
 export const pipelineRunDetails = new PipelineRunDetails();
 export const pipelineRunJobDetails = new PipelineRunJobDetails();

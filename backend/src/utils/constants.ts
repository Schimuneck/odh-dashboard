import * as path from 'path';
import './dotenv';
import { DashboardConfig, KnownLabels, NotebookSize } from '../types';

export const PORT = Number(process.env.PORT) || Number(process.env.BACKEND_PORT) || 8080;
export const IP = process.env.IP || '0.0.0.0';
export const LOG_LEVEL = process.env.FASTIFY_LOG_LEVEL || process.env.LOG_LEVEL || 'info';
export const LOG_DIR = path.join(__dirname, '../../../logs');
export const DEV_MODE = process.env.APP_ENV === 'development';
/** Allows a username to be impersonated in place of the logged in user for testing purposes -- impacts only some API */
export const DEV_IMPERSONATE_USER = DEV_MODE ? process.env.DEV_IMPERSONATE_USER : undefined;
export const DEV_IMPERSONATE_PASSWORD = DEV_MODE ? process.env.DEV_IMPERSONATE_PASSWORD : undefined;
export const APP_ENV = process.env.APP_ENV;

export const USER_ACCESS_TOKEN = 'x-forwarded-access-token';

export const yamlRegExp = /\.ya?ml$/;
export const mdRegExp = /\.md$/;

export const IMAGE_ANNOTATIONS = {
  DESC: 'opendatahub.io/notebook-image-desc',
  DISP_NAME: 'opendatahub.io/notebook-image-name',
  URL: 'opendatahub.io/notebook-image-url',
  DEFAULT: 'opendatahub.io/default-image',
  SOFTWARE: 'opendatahub.io/notebook-software',
  DEPENDENCIES: 'opendatahub.io/notebook-python-dependencies',
  IMAGE_ORDER: 'opendatahub.io/notebook-image-order',
  RECOMMENDED: 'opendatahub.io/workbench-image-recommended',
};
export const blankDashboardCR: DashboardConfig = {
  apiVersion: 'opendatahub.io/v1alpha',
  kind: 'OdhDashboardConfig',
  metadata: {
    name: 'odh-dashboard-config',
    labels: {
      'opendatahub.io/dashboard': 'true',
    },
  },
  spec: {
    dashboardConfig: {
      enablement: true,
      disableInfo: false,
      disableSupport: false,
      disableClusterManager: false,
      disableTracking: true,
      disableBYONImageStream: false,
      disableISVBadges: false,
      disableAppLauncher: false,
      disableUserManagement: false,
      disableProjects: false,
      disableModelServing: false,
      disableProjectSharing: false,
      disableCustomServingRuntimes: false,
      modelMetricsNamespace: '',
      disablePipelines: false,
<<<<<<< HEAD
      disableAcceleratorProfiles: false,
=======
      disableKServe: false,
      disableModelMesh: true,
>>>>>>> 69b1c16a
    },
    notebookController: {
      enabled: true,
    },
    groupsConfig: {
      adminGroups: 'odh-admins',
      allowedGroups: 'system:authenticated',
    },
    templateOrder: [],
    // templateDisablement: [], Don't create this field, will be used in migration
  },
  status: {
    dependencyOperators: {
      redhatOpenshiftPipelines: {
        available: false,
        queriedForStatus: false,
      },
    },
  },
};

export const MOUNT_PATH = '/opt/app-root/src';
export const DEFAULT_PVC_SIZE = '20Gi';

export const DEFAULT_NOTEBOOK_SIZES: NotebookSize[] = [
  {
    name: 'Small',
    resources: {
      requests: {
        cpu: '1',
        memory: '8Gi',
      },
      limits: {
        cpu: '2',
        memory: '8Gi',
      },
    },
  },
  {
    name: 'Medium',
    resources: {
      requests: {
        cpu: '3',
        memory: '24Gi',
      },
      limits: {
        cpu: '6',
        memory: '24Gi',
      },
    },
  },
  {
    name: 'Large',
    resources: {
      requests: {
        cpu: '7',
        memory: '56Gi',
      },
      limits: {
        cpu: '14',
        memory: '56Gi',
      },
    },
  },
  {
    name: 'X Large',
    resources: {
      requests: {
        cpu: '15',
        memory: '120Gi',
      },
      limits: {
        cpu: '30',
        memory: '120Gi',
      },
    },
  },
];

export const imageUrlRegex =
  /^([\w.\-_]+((?::\d+|)(?=\/[a-z0-9._-]+\/[a-z0-9._-]+))|)(?:\/|)([a-z0-9.\-_]+(?:\/[a-z0-9.\-_]+|))(?::([\w.\-_]{1,127})|)/;

export const LABEL_SELECTOR_DASHBOARD_RESOURCE = `${KnownLabels.DASHBOARD_RESOURCE}=true`;<|MERGE_RESOLUTION|>--- conflicted
+++ resolved
@@ -53,12 +53,9 @@
       disableCustomServingRuntimes: false,
       modelMetricsNamespace: '',
       disablePipelines: false,
-<<<<<<< HEAD
-      disableAcceleratorProfiles: false,
-=======
       disableKServe: false,
       disableModelMesh: true,
->>>>>>> 69b1c16a
+      disableAcceleratorProfiles: false,
     },
     notebookController: {
       enabled: true,

import { PatchUtils, V1SelfSubjectAccessReview } from '@kubernetes/client-node';
import { NamespaceApplicationCase } from './const';
import { K8sStatus, KubeFastifyInstance, OauthFastifyRequest } from '../../../types';
import { createCustomError } from '../../../utils/requestUtils';
<<<<<<< HEAD
import { isK8sStatus, passThroughResource } from '../k8s/pass-through';
=======
import { isK8sStatus, passThrough } from '../k8s/pass-through';
>>>>>>> be66031f

const checkNamespacePermission = (
  fastify: KubeFastifyInstance,
  request: OauthFastifyRequest,
  name: string,
): Promise<V1SelfSubjectAccessReview | K8sStatus> => {
  const kc = fastify.kube.config;
  const cluster = kc.getCurrentCluster();
  const selfSubjectAccessReviewObject: V1SelfSubjectAccessReview = {
    apiVersion: 'authorization.k8s.io/v1',
    kind: 'SelfSubjectAccessReview',
    spec: {
      resourceAttributes: {
        group: 'project.openshift.io',
        resource: 'projects',
        subresource: '',
        verb: 'update',
        name,
        namespace: name,
      },
    },
  };
<<<<<<< HEAD
  return passThroughResource<V1SelfSubjectAccessReview>(fastify, request, {
=======
  return passThrough<V1SelfSubjectAccessReview>(fastify, request, {
>>>>>>> be66031f
    url: `${cluster.server}/apis/authorization.k8s.io/v1/selfsubjectaccessreviews`,
    method: 'POST',
    requestData: JSON.stringify(selfSubjectAccessReviewObject),
  });
};

export const applyNamespaceChange = async (
  fastify: KubeFastifyInstance,
  request: OauthFastifyRequest,
  name: string,
  context: NamespaceApplicationCase,
): Promise<{ applied: boolean }> => {
  if (name.startsWith('openshift') || name.startsWith('kube')) {
    // Kubernetes and OpenShift namespaces are off limits to this flow
    throw createCustomError(
      'Invalid namespace target',
      'Cannot mutate namespaces with "openshift" or "kube"',
      400,
    );
  }

  const selfSubjectAccessReview = await checkNamespacePermission(fastify, request, name);
  if (isK8sStatus(selfSubjectAccessReview)) {
    throw createCustomError(
      selfSubjectAccessReview.reason,
      selfSubjectAccessReview.message,
      selfSubjectAccessReview.code,
    );
  }
  if (!selfSubjectAccessReview.status.allowed) {
    fastify.log.error(`Unable to access the namespace, ${selfSubjectAccessReview.status.reason}`);
    throw createCustomError('Forbidden', "You don't have the access to update the namespace", 403);
  }

  let labels = {};
  switch (context) {
    case NamespaceApplicationCase.DSG_CREATION:
      labels = {
        'opendatahub.io/dashboard': 'true',
      };
      break;
    case NamespaceApplicationCase.MODEL_MESH_PROMOTION:
      labels = {
        'modelmesh-enabled': 'true',
      };
      break;
    case NamespaceApplicationCase.KSERVE_PROMOTION:
      labels = {
        'modelmesh-enabled': 'false',
      };
      break;
    default:
      throw createCustomError('Unknown configuration', 'Cannot apply namespace change', 400);
  }

  return fastify.kube.coreV1Api
    .patchNamespace(name, { metadata: { labels } }, undefined, undefined, undefined, undefined, {
      headers: { 'Content-type': PatchUtils.PATCH_FORMAT_JSON_MERGE_PATCH },
    })
    .then(() => ({ applied: true }))
    .catch((e) => {
      fastify.log.error(
        `Unable to update Namespace "${name}" with context "${
          NamespaceApplicationCase[context]
        }". ${e.response?.body?.message || e.message}`,
      );
      return { applied: false };
    });
};<|MERGE_RESOLUTION|>--- conflicted
+++ resolved
@@ -2,11 +2,7 @@
 import { NamespaceApplicationCase } from './const';
 import { K8sStatus, KubeFastifyInstance, OauthFastifyRequest } from '../../../types';
 import { createCustomError } from '../../../utils/requestUtils';
-<<<<<<< HEAD
 import { isK8sStatus, passThroughResource } from '../k8s/pass-through';
-=======
-import { isK8sStatus, passThrough } from '../k8s/pass-through';
->>>>>>> be66031f
 
 const checkNamespacePermission = (
   fastify: KubeFastifyInstance,
@@ -29,11 +25,7 @@
       },
     },
   };
-<<<<<<< HEAD
   return passThroughResource<V1SelfSubjectAccessReview>(fastify, request, {
-=======
-  return passThrough<V1SelfSubjectAccessReview>(fastify, request, {
->>>>>>> be66031f
     url: `${cluster.server}/apis/authorization.k8s.io/v1/selfsubjectaccessreviews`,
     method: 'POST',
     requestData: JSON.stringify(selfSubjectAccessReviewObject),

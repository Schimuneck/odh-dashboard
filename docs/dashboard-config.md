<!-- Deprecated: Move to documenting the CRD -->

# Dashboard Config

By default the ODH Dashboard comes with a set of core features enabled that are design to work for most scenarios. The dashboard can be configured from its OdhDashboard CR, `odh-dashboard-config`.

## Features

The following are a list of features that are supported, along with there default settings.

| Feature                      | Default | Description                                                                                          |
| ---------------------------- | ------- | ---------------------------------------------------------------------------------------------------- |
| enablement                   | true    | Enables the ability to enable ISVs to the dashboard                                                  |
| disableInfo                  | false   | Removes the information panel in Explore Application section                                         |
| disableSupport               | false   | Disables components related to support.                                                              |
| disableClusterManager        | false   | Disables cluster management section for admins                                                       |
| disableTracking              | true    | Disables telemetry UI data. Note for this feature to work you need woopra and segement.io configured |
| disableBYONImageStream       | false   | Disables custom notebook images that are created via image streams                                   |
| disableISVBadges             | false   | Removes the badge that indicate if a product is ISV or not.                                          |
| disableAppLauncher           | false   | Removes the application launcher that is used in OKD environments                                    |
| disableUserManagement        | false   | Removes the User Management panel in Settings.                                                       |
| disableProjects              | false   | Disables Data Science Projects from the dashboard.                                                   |
| disablePipelines             | false   | Disables Data Science Pipelines from the dashboard.                                                  |
| disableModelServing          | false   | Disables Model Serving from the dashboard and from Data Science Projects.                            |
| disableProjectSharing        | false   | Disables Project Sharing from Data Science Projects.                                                 |
| disableCustomServingRuntimes | false   | Disables Custom Serving Runtimes from the Admin Panel.                                               |
| disableKServe                | false   | Disables the ability to select KServe as a Serving Platform.                                         |
<<<<<<< HEAD
| disableModelMesh             | false   | Disables the ability to select ModelMesh as a Serving Platform.                                      |
=======
| disableModelMesh             | true    | Disables the ability to select ModelMesh as a Serving Platform.                                      |
| disableAcceleratorProfiles   | false   | Disables Accelerator profiles from the Admin Panel.                                                  |
>>>>>>> c50da8c5
| modelMetricsNamespace        | false   | Enables the namespace in which the Model Serving Metrics' Prometheus Operator is installed.          |

## Defaults

In its default state the Dashboard config is in this form:

```yaml
spec:
  dashboardConfig:
    enablement: true
    disableInfo: false
    disableSupport: false
    disableClusterManager: false
    disableTracking: true
    disableBYONImageStream: false
    disableISVBadges: false
    disableAppLauncher: false
    disableUserManagement: false
    disableProjects: false
    disablePipelines: false
    disableModelServing: false
    disableProjectSharing: false
    disableCustomServingRuntimes: false
    disableAcceleratorProfiles: false
    modelMetricsNamespace: ''
```

## Additional fields

The Dashboard config enables adding additional configuration

### Groups

The `groupsConfig` field controls access to Dashboard features, such as the spawner for allowed users and the cluster settings UI for admins.

```yaml
groupsConfig:
  adminGroups: odh-admins
  allowedGroups: system:authenticated
```

### Sizes

The `notebookSizes` field of the config lists kubernetes style size descriptions. These are added to the dropdown shown when spawning notebooks with the notebook controller.

Note: These sizes must follow conventions such as requests smaller than limits

```yaml
notebookSizes:
  - name: XSmall
    resources:
      requests:
        memory: 0.5Gi
        cpu: '0.1'
      limits:
        memory: 2Gi
        cpu: '0.1'
```

### Notebook controller

The `notebookController` field controls the Notebook Controller options such as whether it is enabled in the dashboard and which parts should be visible.

```yaml
notebookController:
  enabled: true
  pvcSize: 20Gi
  notebookNamespace: odh-notebooks
  notebookTolerationSettings:
    enabled: true
    key: NotebooksOnly
  storageClassName: gp2
```

### Notebook Controller State

We make use of the Notebook resource as a source of truth for what the user has last selected. To that extent, we added new annotations to track the values of the user's last selection. We also rely on two existing kubeflow annotations, `kubeflow-resource-stopped` & `notebooks.kubeflow.org/last-activity`.

New annotations we created are:

| Annotation name                                 | What it represents                                            |
| ----------------------------------------------- | ------------------------------------------------------------- |
| `opendatahub.io/username`                       | The untranslated username behind the notebook`*`              |
| `notebooks.opendatahub.io/last-image-selection` | The last image the user selected (on create notebook)         |
| `notebooks.opendatahub.io/last-size-selection`  | The last notebook size the user selected (on create notebook) |

`*` - We need the original user's name (we translate their name to kube safe characters for notebook name and for the label) for some functionality. If this is omitted from the Notebook (or they don't have one yet) we try to make a validation against the current logged in user. This will work most of the time (and we assume logged in user when they don't have a Notebook), if this fails because you're an Admin and we don't have this state, we consider this an invalid state - should be rare though as it requires the subset of users that are Admins to have a bad-state Notebook they are trying to impersonate (to start or view that users Notebook information).

### Serving Runtime Template Order

In order for the user to rearrange their custom Serving Runtime templates, we store the order in the dashboard configuration. When new templates are created they will be added to this list in order

## Example OdhDashboard Config

```yaml
apiVersion: opendatahub.io/v1alpha
kind: OdhDashboardConfig
metadata:
  name: odh-dashboard-config
spec:
  dashboardConfig:
    enablement: true
    disableBYONImageStream: false
    disableClusterManager: false
    disableISVBadges: false
    disableInfo: false
    disableSupport: false
    disableTracking: true
    disableProjects: true
    disablePipelines: true
    disableModelServing: true
    disableProjectSharing: true
    disableCustomServingRuntimes: false
    disableAcceleratorProfiles: true
    modelMetricsNamespace: ''
  notebookController:
    enabled: true
  notebookSizes:
    - name: Small
      resources:
        limits:
          cpu: '2'
          memory: 2Gi
        requests:
          cpu: '1'
          memory: 1Gi
    - name: Medium
      resources:
        limits:
          cpu: '4'
          memory: 4Gi
        requests:
          cpu: '2'
          memory: 2Gi
    - name: Large
      resources:
        limits:
          cpu: '8'
          memory: 8Gi
        requests:
          cpu: '4'
          memory: 4Gi
  modelServerSizes:
    - name: Small
      resources:
        limits:
          cpu: '2'
          memory: 8Gi
        requests:
          cpu: '1'
          memory: 4Gi
    - name: Medium
      resources:
        limits:
          cpu: '8'
          memory: 10Gi
        requests:
          cpu: '4'
          memory: 8Gi
    - name: Large
      resources:
        limits:
          cpu: '10'
          memory: 20Gi
        requests:
          cpu: '6'
          memory: 16Gi
  groupsConfig:
    adminGroups: 'odh-admins'
    allowedGroups: 'system:authenticated'
  templateOrder:
    - 'ovms'
  templateDisablement:
    - 'ovms'
```<|MERGE_RESOLUTION|>--- conflicted
+++ resolved
@@ -25,12 +25,8 @@
 | disableProjectSharing        | false   | Disables Project Sharing from Data Science Projects.                                                 |
 | disableCustomServingRuntimes | false   | Disables Custom Serving Runtimes from the Admin Panel.                                               |
 | disableKServe                | false   | Disables the ability to select KServe as a Serving Platform.                                         |
-<<<<<<< HEAD
 | disableModelMesh             | false   | Disables the ability to select ModelMesh as a Serving Platform.                                      |
-=======
-| disableModelMesh             | true    | Disables the ability to select ModelMesh as a Serving Platform.                                      |
 | disableAcceleratorProfiles   | false   | Disables Accelerator profiles from the Admin Panel.                                                  |
->>>>>>> c50da8c5
 | modelMetricsNamespace        | false   | Enables the namespace in which the Model Serving Metrics' Prometheus Operator is installed.          |
 
 ## Defaults
